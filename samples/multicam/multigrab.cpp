#include "multigrab.h"

int MultiGrab::init(bool cacheTraining)
{
  cams.clear();
  while (1) {
    CvCapture *c = cvCaptureFromCAM(cams.size());
    if (!c) break;
    cams.push_back(new Cam(c));
  }
  if (cams.size()==0) return 0;

  if (!model.buildCached(cams.size(), cams[0]->cam, cacheTraining, cams[0]->detector)) {
    cout << "model.buildCached() failed.\n";
    return 0;
  }
  for (int i=1; i<cams.size(); ++i) {
    //! TODO mem to mem copy from cams[0]
    cams[i]->detector.load("model.bmp.classifier");
  }

  return 1;
}

void MultiGrab::grabFrames()
{
  for (vector<Cam *>::iterator it=cams.begin(); it!=cams.end(); ++it)
    {
      cvGrabFrame((*it)->cam);
    }
}

void MultiGrab::allocLightCollector()
{
  for (vector<Cam *>::iterator it=cams.begin(); it!=cams.end(); ++it)
    (*it)->lc = new LightCollector(model.map.reflc);
}

void MultiGrab::Cam::setCam(CvCapture *c) {
<<<<<<< HEAD
  if (cam) cvReleaseCapture(&cam);
  if (c==0) return;
  cam = c;
  // avoid saturating the firewire bus
  cvSetCaptureProperty(cam, CV_CAP_PROP_FPS, 15);
  cvSetCaptureProperty(cam, CV_CAP_PROP_FRAME_WIDTH, 1024);
  cvSetCaptureProperty(cam, CV_CAP_PROP_FRAME_HEIGHT, 768);
  IplImage *f = myQueryFrame(cam);
  assert(f != 0);

  // downsample the video to accelerate computation
  width = f->width; //cvRound(cvGetCaptureProperty(cam, CV_CAP_PROP_FRAME_WIDTH));
  height = f->height; //cvRound(cvGetCaptureProperty(cam, CV_CAP_PROP_FRAME_HEIGHT));
  double fps = cvGetCaptureProperty(cam, CV_CAP_PROP_FPS);
  cout << "Camera " << width << "x" << height << " at " 
       << fps << " fps, " << f->nChannels << " channels.\n";
=======
	if (cam) cvReleaseCapture(&cam);
	if (c==0) return;
	cam = c;
	// avoid saturating the firewire bus
	cvSetCaptureProperty(cam, CV_CAP_PROP_FPS, 15);
	//cvSetCaptureProperty(cam, CV_CAP_PROP_FRAME_WIDTH, 1024);
	//cvSetCaptureProperty(cam, CV_CAP_PROP_FRAME_HEIGHT, 768);
	IplImage *f = myQueryFrame(cam);
	assert(f != 0);

	// downsample the video to accelerate computation
	width = f->width; //cvRound(cvGetCaptureProperty(cam, CV_CAP_PROP_FRAME_WIDTH));
	height = f->height; //cvRound(cvGetCaptureProperty(cam, CV_CAP_PROP_FRAME_HEIGHT));
	double fps = cvGetCaptureProperty(cam, CV_CAP_PROP_FPS);
	cout << "Camera " << width << "x" << height << " at " 
		<< fps << " fps, " << f->nChannels << " channels.\n";
>>>>>>> d19ea02b
}

MultiGrab::Cam::~Cam() {
  if (gray && gray != frame) cvReleaseImage(&gray);
  if (cam) cvReleaseCapture(&cam);
  if (lc) delete lc;
}

// this could be run in a separate thread
bool MultiGrab::Cam::detect() 
{
  IplImage *f = myRetrieveFrame(cam);
  if (f == 0) return false;
  if (frame == 0) frame = cvCloneImage(f);
  else cvCopy(f, frame);

  // convert it to gray levels, if required
  if (frame->nChannels >1) {
    if( !gray ) 
      gray = cvCreateImage( cvGetSize(frame), IPL_DEPTH_8U, 1 );
    cvCvtColor(frame, gray, CV_RGB2GRAY);
  } else {
    gray = frame;
  }

  // run the detector
  if (detector.detect(gray)) {
    if (lc) lc->averageImage(frame, detector.H);
    return true;
  }
  return false;
}

bool add_detected_homography(int n, planar_object_recognizer &detector, CamCalibration &calib)
{
  static std::vector<CamCalibration::s_struct_points> pts;
  pts.clear();

  for (int i=0; i<detector.match_number; ++i) {
    image_object_point_match * match = detector.matches+i;
    if (match->inlier) {
      pts.push_back(CamCalibration::s_struct_points(
						    PyrImage::convCoordf(match->image_point->u, int(match->image_point->scale), 0),
						    PyrImage::convCoordf(match->image_point->v, int(match->image_point->scale), 0),
						    PyrImage::convCoordf((float)match->object_point->M[0], int(match->object_point->scale), 0),
						    PyrImage::convCoordf((float)match->object_point->M[1], int(match->object_point->scale), 0)));
    }
  }

  return calib.AddHomography(n, pts, detector.H);
}

bool add_detected_homography(int n, planar_object_recognizer &detector, CamAugmentation &a)
{
  static std::vector<CamCalibration::s_struct_points> pts;
  pts.clear();

  for (int i=0; i<detector.match_number; ++i) {
    image_object_point_match * match = detector.matches+i;
    if (match->inlier) {
      pts.push_back(CamCalibration::s_struct_points(
						    PyrImage::convCoordf(match->image_point->u, int(match->image_point->scale), 0),
						    PyrImage::convCoordf(match->image_point->v, int(match->image_point->scale), 0),
						    PyrImage::convCoordf(match->object_point->M[0], int(match->object_point->scale), 0),
						    PyrImage::convCoordf(match->object_point->M[1], int(match->object_point->scale), 0)));
    }
  }

  a.AddHomography(pts, detector.H);
  return true;
}<|MERGE_RESOLUTION|>--- conflicted
+++ resolved
@@ -37,14 +37,13 @@
 }
 
 void MultiGrab::Cam::setCam(CvCapture *c) {
-<<<<<<< HEAD
   if (cam) cvReleaseCapture(&cam);
   if (c==0) return;
   cam = c;
   // avoid saturating the firewire bus
   cvSetCaptureProperty(cam, CV_CAP_PROP_FPS, 15);
-  cvSetCaptureProperty(cam, CV_CAP_PROP_FRAME_WIDTH, 1024);
-  cvSetCaptureProperty(cam, CV_CAP_PROP_FRAME_HEIGHT, 768);
+  //cvSetCaptureProperty(cam, CV_CAP_PROP_FRAME_WIDTH, 1024);
+  //cvSetCaptureProperty(cam, CV_CAP_PROP_FRAME_HEIGHT, 768);
   IplImage *f = myQueryFrame(cam);
   assert(f != 0);
 
@@ -54,24 +53,6 @@
   double fps = cvGetCaptureProperty(cam, CV_CAP_PROP_FPS);
   cout << "Camera " << width << "x" << height << " at " 
        << fps << " fps, " << f->nChannels << " channels.\n";
-=======
-	if (cam) cvReleaseCapture(&cam);
-	if (c==0) return;
-	cam = c;
-	// avoid saturating the firewire bus
-	cvSetCaptureProperty(cam, CV_CAP_PROP_FPS, 15);
-	//cvSetCaptureProperty(cam, CV_CAP_PROP_FRAME_WIDTH, 1024);
-	//cvSetCaptureProperty(cam, CV_CAP_PROP_FRAME_HEIGHT, 768);
-	IplImage *f = myQueryFrame(cam);
-	assert(f != 0);
-
-	// downsample the video to accelerate computation
-	width = f->width; //cvRound(cvGetCaptureProperty(cam, CV_CAP_PROP_FRAME_WIDTH));
-	height = f->height; //cvRound(cvGetCaptureProperty(cam, CV_CAP_PROP_FRAME_HEIGHT));
-	double fps = cvGetCaptureProperty(cam, CV_CAP_PROP_FPS);
-	cout << "Camera " << width << "x" << height << " at " 
-		<< fps << " fps, " << f->nChannels << " channels.\n";
->>>>>>> d19ea02b
 }
 
 MultiGrab::Cam::~Cam() {
